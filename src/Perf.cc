/* Copyright (c) 2011 Stanford University
 *
 * Permission to use, copy, modify, and distribute this software for any
 * purpose with or without fee is hereby granted, provided that the above
 * copyright notice and this permission notice appear in all copies.
 *
 * THE SOFTWARE IS PROVIDED "AS IS" AND THE AUTHOR(S) DISCLAIM ALL WARRANTIES
 * WITH REGARD TO THIS SOFTWARE INCLUDING ALL IMPLIED WARRANTIES OF
 * MERCHANTABILITY AND FITNESS. IN NO EVENT SHALL AUTHORS BE LIABLE FOR
 * ANY SPECIAL, DIRECT, INDIRECT, OR CONSEQUENTIAL DAMAGES OR ANY DAMAGES
 * WHATSOEVER RESULTING FROM LOSS OF USE, DATA OR PROFITS, WHETHER IN AN
 * ACTION OF CONTRACT, NEGLIGENCE OR OTHER TORTIOUS ACTION, ARISING OUT OF
 * OR IN CONNECTION WITH THE USE OR PERFORMANCE OF THIS SOFTWARE.
 */

// This program contains a collection of low-level performance measurements
// for RAMCloud, which can be run either individually or altogether.  These
// tests measure performance in a single stand-alone process, not in a cluster
// with multiple servers.  Invoke the program like this:
//
//     Perf test1 test2 ...
//
// test1 and test2 are the names of individual performance measurements to
// run.  If no test names are provided then all of the performance tests
// are run.
//
// To add a new test:
// * Write a function that implements the test.  Use existing test functions
//   as a guideline, and be sure to generate output in the same form as
//   other tests.
// * Create a new entry for the test in the #tests table.

#include <cstdatomic>

#include "Common.h"
#include "AtomicInt.h"
#include "BenchUtil.h"
#include "Dispatch.h"
#include "Fence.h"
#include "SpinLock.h"

using namespace RAMCloud;

/**
 * Ask the operating system to pin the current thread to a given CPU.
 *
 * \param cpu
 *      Indicates the desired CPU and hyperthread; low order 2 bits
 *      specify CPU, next bit specifies hyperthread.
 */
void bindThreadToCpu(int cpu)
{
    cpu_set_t set;
    CPU_ZERO(&set);
    CPU_SET(cpu, &set);
    sched_setaffinity((pid_t)syscall(SYS_gettid), sizeof(set), &set);
}

//----------------------------------------------------------------------
// Test functions start here
//----------------------------------------------------------------------


// Measure the cost of AtomicInt::compareExchange.
double atomicIntCmpX()
{
    int count = 1000000;
    AtomicInt value(11);
    int test = 11;
    uint64_t start = rdtsc();
    for (int i = 0; i < count; i++) {
         value.compareExchange(test, test+2);
         test += 2;
    }
    uint64_t stop = rdtsc();
    // printf("Final value: %d\n", value.load());
    return cyclesToSeconds(stop - start)/count;
}
// Measure the cost of AtomicInt::inc.
double atomicIntInc()
{
    int count = 1000000;
    AtomicInt value(11);
    uint64_t start = rdtsc();
    for (int i = 0; i < count; i++) {
         value.inc();
    }
    uint64_t stop = rdtsc();
    // printf("Final value: %d\n", value.load());
    return cyclesToSeconds(stop - start)/count;
}

// Measure the cost of reading an AtomicInt.
double atomicIntLoad()
{
    int count = 1000000;
    AtomicInt value(11);
    int total = 0;
    uint64_t start = rdtsc();
    for (int i = 0; i < count; i++) {
         total += value.load();
    }
    uint64_t stop = rdtsc();
    // printf("Total: %d\n", total);
    return cyclesToSeconds(stop - start)/count;
}

// Measure the cost of AtomicInt::exchange.
double atomicIntXchg()
{
    int count = 1000000;
    AtomicInt value(11);
    int total = 0;
    uint64_t start = rdtsc();
    for (int i = 0; i < count; i++) {
         total += value.exchange(i);
    }
    uint64_t stop = rdtsc();
    // printf("Total: %d\n", total);
    return cyclesToSeconds(stop - start)/count;
}

// Measure the cost of storing a new value in a AtomicInt.
double atomicIntStore()
{
    int count = 1000000;
    AtomicInt value(11);
    uint64_t start = rdtsc();
    for (int i = 0; i < count; i++) {
        value.store(88);
    }
    uint64_t stop = rdtsc();
    return cyclesToSeconds(stop - start)/count;
}

// Measure the cost of acquiring and releasing a boost mutex in the
// fast case where the mutex is free.
double bMutexNoBlock()
{
    int count = 1000000;
    boost::mutex m;
    uint64_t start = rdtsc();
    for (int i = 0; i < count; i++) {
        m.lock();
        m.unlock();
    }
    uint64_t stop = rdtsc();
    return cyclesToSeconds(stop - start)/count;
}

// Measure the cost of the exchange method on a C++ atomic_int.
double cppAtomicExchange()
{
<<<<<<< HEAD
    int count = 1000000;
    atomic_int value(11);
=======
    int count = 100000;
    std::atomic_int value(11);
>>>>>>> cb66c717
    int other = 22;
    uint64_t start = rdtsc();
    for (int i = 0; i < count; i++) {
         other = value.exchange(other);
    }
    uint64_t stop = rdtsc();
    return cyclesToSeconds(stop - start)/count;
}

// Measure the cost of the load method on a C++ atomic_int (seems to have
// 2 mfence operations!).
double cppAtomicLoad()
{
<<<<<<< HEAD
    int count = 1000000;
    atomic_int value(11);
=======
    int count = 100000;
    std::atomic_int value(11);
>>>>>>> cb66c717
    int total = 0;
    uint64_t start = rdtsc();
    for (int i = 0; i < count; i++) {
        total += value.load();
    }
    uint64_t stop = rdtsc();
    // printf("Total: %d\n", total);
    return cyclesToSeconds(stop - start)/count;
}

// Measure the minimum cost of Dispatch::poll, when there are no
// Pollers and no Timers.
double dispatchPoll()
{
    int count = 1000000;
    Dispatch dispatch;
    uint64_t start = rdtsc();
    for (int i = 0; i < count; i++) {
        dispatch.poll();
    }
    uint64_t stop = rdtsc();
    return cyclesToSeconds(stop - start)/count;
}

// Measure the cost of calling ThreadId::get.
double getThreadId()
{
    int count = 1000000;
    int64_t result = 0;
    uint64_t start = rdtsc();
    for (int i = 0; i < count; i++) {
        result += ThreadId::get();
    }
    uint64_t stop = rdtsc();
    // printf("Result: %d\n", downCast<int>(result));
    return cyclesToSeconds(stop - start)/count;
}

// Measure the cost of an lfence instruction.
double lfence()
{
    int count = 1000000;
    Dispatch dispatch;
    uint64_t start = rdtsc();
    for (int i = 0; i < count; i++) {
        Fence::lfence();
    }
    uint64_t stop = rdtsc();
    return cyclesToSeconds(stop - start)/count;
}

// Measure the cost of creating and deleting a Dispatch::Lock from within
// the dispatch thread.
double lockInDispThrd()
{
    int count = 1000000;
    Dispatch dispatch;
    uint64_t start = rdtsc();
    for (int i = 0; i < count; i++) {
        Dispatch::Lock lock(&dispatch);
    }
    uint64_t stop = rdtsc();
    return cyclesToSeconds(stop - start)/count;
}

// Measure the cost of creating and deleting a Dispatch::Lock from a thread
// other than the dispatch thread (best case: the dispatch thread has no
// pollers).
void dispatchThread(Dispatch **d, volatile int* flag)
{
    bindThreadToCpu(2);
    Dispatch dispatch;
    *d = &dispatch;
    dispatch.poll();
    *flag = 1;
    while (*flag == 1)
        dispatch.poll();
}

double lockNonDispThrd()
{
    int count = 100000;
    volatile int flag = 0;

    // Start a new thread and wait for it to create a dispatcher.
    Dispatch* dispatch;
    boost::thread thread(dispatchThread, &dispatch, &flag);
    while (flag == 0) {
        usleep(100);
    }

    uint64_t start = rdtsc();
    for (int i = 0; i < count; i++) {
        Dispatch::Lock lock(dispatch);
    }
    uint64_t stop = rdtsc();
    flag = 0;
    thread.join();
    return cyclesToSeconds(stop - start)/count;
}

// Measure the cost of an sfence instruction.
double sfence()
{
    int count = 1000000;
    Dispatch dispatch;
    uint64_t start = rdtsc();
    for (int i = 0; i < count; i++) {
        Fence::sfence();
    }
    uint64_t stop = rdtsc();
    return cyclesToSeconds(stop - start)/count;
}

// Measure the cost of acquiring and releasing a SpinLock (assuming the
// lock is initially free).
double spinLock()
{
    int count = 1000000;
    SpinLock lock;
    uint64_t start = rdtsc();
    for (int i = 0; i < count; i++) {
        lock.lock();
        lock.unlock();
    }
    uint64_t stop = rdtsc();
    return cyclesToSeconds(stop - start)/count;
}

// The following struct and table define each performance test in terms of
// a string name and a function that implements the test.
struct TestInfo {
    const char* name;             // Name of the performance test; this is
                                  // what gets typed on the command line to
                                  // run the test.
    double (*func)();             // Function that implements the test;
                                  // returns the time (in seconds) for each
                                  // iteration of that test.
    const char *description;      // Short description of this test (not more
                                  // than about 40 characters, so the entire
                                  // test output fits on a single line).
};
TestInfo tests[] = {
    {"atomicIntCmpX", atomicIntCmpX,
     "AtomicInt::compareExchange"},
    {"atomicIntInc", atomicIntInc,
     "AtomicInt::inc"},
    {"atomicIntLoad", atomicIntLoad,
     "AtomicInt::load"},
    {"atomicIntStore", atomicIntStore,
     "AtomicInt::store"},
    {"atomicIntXchg", atomicIntXchg,
     "AtomicInt::exchange"},
    {"bMutexNoBlock", bMutexNoBlock,
     "Boost mutex lock/unlock (no blocking)"},
    {"cppAtomicExchg", cppAtomicExchange,
     "Exchange method on a C++ atomic_int"},
    {"cppAtomicLoad", cppAtomicLoad,
     "Read a C++ atomic_int"},
    {"dispatchPoll", dispatchPoll,
     "Dispatch::poll (no timers or pollers)"},
    {"getThreadId", getThreadId,
     "Retrieve thread id via ThreadId::get"},
    {"lfence", lfence,
     "Lfence instruction"},
    {"lockInDispThrd", lockInDispThrd,
     "Acquire/release Dispatch::Lock (in dispatch thread)"},
    {"lockNonDispThrd", lockNonDispThrd,
     "Acquire/release Dispatch::Lock (non-dispatch thread)"},
    {"sfence", sfence,
     "Sfence instruction"},
    {"spinLock", spinLock,
     "Acquire/release SpinLock"},
};

/**
 * Runs a particular test and prints a one-line result message.
 *
 * \param info
 *      Describes the test to run.
 */
void runTest(TestInfo& info)
{
    double secs = info.func();
    int width = printf("%-16s ", info.name);
    if (secs < 1.0e-06) {
        width += printf("%.2fns", 1e09*secs);
    } else if (secs < 1.0e-03) {
        width += printf("%.2fus", 1e06*secs);
    } else if (secs < 1.0) {
        width += printf("%.2fms", 1e03*secs);
    } else {
        width += printf("%.2fs", secs);
    }
    printf("%*s %s\n", 26-width, "", info.description);
}

int
main(int argc, char *argv[])
{
    bindThreadToCpu(3);
    if (argc == 1) {
        // No test names specified; run all tests.
        foreach (TestInfo& info, tests) {
            runTest(info);
        }
    } else {
        // Run only the tests that were specified on the command line.
        for (int i = 1; i < argc; i++) {
            bool foundTest = false;
            foreach (TestInfo& info, tests) {
                if (strcmp(argv[i], info.name) == 0) {
                    foundTest = true;
                    runTest(info);
                    break;
                }
            }
            if (!foundTest) {
                int width = printf("%-16s ??", argv[i]);
                printf("%*s No such test\n", 26-width, "");
            }
        }
    }
}<|MERGE_RESOLUTION|>--- conflicted
+++ resolved
@@ -151,13 +151,8 @@
 // Measure the cost of the exchange method on a C++ atomic_int.
 double cppAtomicExchange()
 {
-<<<<<<< HEAD
-    int count = 1000000;
-    atomic_int value(11);
-=======
     int count = 100000;
     std::atomic_int value(11);
->>>>>>> cb66c717
     int other = 22;
     uint64_t start = rdtsc();
     for (int i = 0; i < count; i++) {
@@ -171,13 +166,8 @@
 // 2 mfence operations!).
 double cppAtomicLoad()
 {
-<<<<<<< HEAD
-    int count = 1000000;
-    atomic_int value(11);
-=======
     int count = 100000;
     std::atomic_int value(11);
->>>>>>> cb66c717
     int total = 0;
     uint64_t start = rdtsc();
     for (int i = 0; i < count; i++) {
