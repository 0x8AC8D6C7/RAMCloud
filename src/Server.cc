--- conflicted
+++ resolved
@@ -703,58 +703,11 @@
         reinterpret_cast<const ObjectTombstone *>(p);
     assert(tomb != NULL);
 
-<<<<<<< HEAD
-    try {
-        switch ((enum RCRPC_TYPE) reqHeader->type) {
-
-#define HANDLE(rcrpc_upper, rcrpc_lower, handler)                              \
-        case RCRPC_##rcrpc_upper##_REQUEST:                                    \
-            /* adding one below to suppress "comparison is always false" */    \
-            if (rpc->recvPayload.getTotalLength() + 1 <                        \
-                sizeof0(rcrpc_##rcrpc_lower##_request) + 1)                    \
-                throw Exception("payload too short");                          \
-            Server::handler(rpc);                                              \
-            replyHeader->type = RCRPC_##rcrpc_upper##_RESPONSE;                \
-            assert(rpc->replyPayload.getTotalLength() >=                       \
-                   (sizeof(rcrpc_header) +                                     \
-                    sizeof0(rcrpc_##rcrpc_lower##_response)));                 \
-            break;                                                             \
-        case RCRPC_##rcrpc_upper##_RESPONSE:                                   \
-            throw Exception("server received RPC response")
-
-        HANDLE(PING, ping, Ping);
-        HANDLE(READ, read, Read);
-        HANDLE(WRITE, write, Write);
-        HANDLE(INSERT, insert, InsertKey);
-        HANDLE(DELETE, delete, DeleteKey);
-        HANDLE(CREATE_TABLE, create_table, CreateTable);
-        HANDLE(OPEN_TABLE, open_table, OpenTable);
-        HANDLE(DROP_TABLE, drop_table, DropTable);
-#undef HANDLE
-
-        case RCRPC_ERROR_RESPONSE:
-            throw Exception("server received RPC response");
-
-        default:
-            throw Exception("received unknown RPC type");
-        }
-    } catch (FatalError e) {
-        throw;
-    } catch (Exception e) {
-        fprintf(stderr, "Error while processing RPC: %s\n", e.message.c_str());
-        uint32_t msglen = static_cast<uint32_t>(e.message.length()) + 1;
-        rpc->replyPayload.truncateEnd(rpc->replyPayload.getTotalLength() -
-                                      sizeof(*replyHeader));
-        snprintf(new(&rpc->replyPayload, APPEND) char[msglen], msglen,
-                 "%s", e.message.c_str());
-        replyHeader->type = RCRPC_ERROR_RESPONSE;
-=======
     // see if the referant is still there
     if (log->isSegmentLive(tomb->segmentId)) {
         const void *ret = log->append(
             LOG_ENTRY_TYPE_OBJECT_TOMBSTONE, tomb, sizeof(*tomb));
         assert(ret != NULL);
->>>>>>> 4d3af807
     }
 }
 
