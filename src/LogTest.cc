/* Copyright (c) 2010-2011 Stanford University
 *
 * Permission to use, copy, modify, and distribute this software for any
 * purpose with or without fee is hereby granted, provided that the above
 * copyright notice and this permission notice appear in all copies.
 *
 * THE SOFTWARE IS PROVIDED "AS IS" AND THE AUTHOR(S) DISCLAIM ALL WARRANTIES
 * WITH REGARD TO THIS SOFTWARE INCLUDING ALL IMPLIED WARRANTIES OF
 * MERCHANTABILITY AND FITNESS. IN NO EVENT SHALL AUTHORS BE LIABLE FOR
 * ANY SPECIAL, DIRECT, INDIRECT, OR CONSEQUENTIAL DAMAGES OR ANY DAMAGES
 * WHATSOEVER RESULTING FROM LOSS OF USE, DATA OR PROFITS, WHETHER IN AN
 * ACTION OF CONTRACT, NEGLIGENCE OR OTHER TORTIOUS ACTION, ARISING OUT OF
 * OR IN CONNECTION WITH THE USE OR PERFORMANCE OF THIS SOFTWARE.
 */

#include "TestUtil.h"

#include "Segment.h"
#include "ServerRpcPool.h"
#include "Log.h"
#include "LogTypes.h"
#include "Transport.h"

namespace RAMCloud {

/**
 * Unit tests for Log.
 */
class LogTest : public ::testing::Test {
  public:
    LogTest() {}

  private:
    DISALLOW_COPY_AND_ASSIGN(LogTest);
};

TEST_F(LogTest, constructor) {
    Tub<uint64_t> serverId;
    serverId.construct(57);
    Log l(serverId, 2 * 8192, 8192);

    EXPECT_EQ(57U, *l.logId);
    EXPECT_EQ(2 * 8192U, l.logCapacity);
    EXPECT_EQ(8192U, l.segmentCapacity);
    EXPECT_EQ(2U, l.freeList.size());
    EXPECT_EQ(0U, l.cleanableNewList.size());
    EXPECT_EQ(0U, l.cleanablePendingDigestList.size());
    EXPECT_EQ(0U, l.freePendingDigestAndReferenceList.size());
    EXPECT_EQ(0U, l.freePendingReferenceList.size());
    EXPECT_EQ(0U, l.nextSegmentId);
    EXPECT_EQ(8192 - 4 * sizeof(SegmentEntry) -
        sizeof(SegmentHeader) - sizeof(SegmentFooter) -
        LogDigest::getBytesFromCount(2),
        l.maximumAppendableBytes);
    EXPECT_TRUE(NULL == l.head);
    EXPECT_EQ(Log::CONCURRENT_CLEANER, l.cleanerOption);

    Log l2(serverId, 2 * 8192, 8192, NULL, Log::CLEANER_DISABLED);
    EXPECT_EQ(Log::CLEANER_DISABLED, l2.cleanerOption);
}

TEST_F(LogTest, allocateHead_basics) {
    Tub<uint64_t> serverId;
    serverId.construct(57);
    Log l(serverId, 2 * 8192, 8192);

    {
        l.allocateHead();
        Segment* s = l.head;
        EXPECT_TRUE(s != NULL);
        const SegmentEntry *se = reinterpret_cast<const SegmentEntry*>(
            (const char *)s->getBaseAddress() + sizeof(SegmentEntry) +
            sizeof(SegmentHeader));
        const void* ldp = (const char *)s->getBaseAddress() +
            sizeof(SegmentEntry) * 2 + sizeof(SegmentHeader);
<<<<<<< HEAD
        LogDigest ld(const_cast<void*>(ldp),
            LogDigest::getBytesFromCount(1));
        EXPECT_EQ(LOG_ENTRY_TYPE_LOGDIGEST, se->type);
        EXPECT_EQ(LogDigest::getBytesFromCount(1), se->length);
        EXPECT_EQ(1, ld.getSegmentCount());
        EXPECT_EQ(s->getId(), ld.getSegmentIds()[0]);
        EXPECT_EQ(s, l.activeIdMap[s->getId()]);
        EXPECT_EQ(s,
            l.activeBaseAddressMap[s->getBaseAddress()]);
=======
        LogDigest ld(const_cast<void*>(ldp), LogDigest::getBytesFromCount(1));
        CPPUNIT_ASSERT_EQUAL(1, ld.getSegmentCount());
        CPPUNIT_ASSERT_EQUAL(l.head->getId(), ld.getSegmentIds()[0]);

        // exercise head != NULL, but too few bytes (new head) path
        Segment *oldHead = l.head;
        seh = l.append(LOG_ENTRY_TYPE_OBJ, fillbuf, l.head->appendableBytes());
        CPPUNIT_ASSERT(seh != NULL);
        CPPUNIT_ASSERT_EQUAL(oldHead, l.head);
        CPPUNIT_ASSERT_EQUAL(0, l.head->appendableBytes());
        seh = l.append(LOG_ENTRY_TYPE_OBJ, buf, sizeof(buf), NULL);
        CPPUNIT_ASSERT(seh != NULL);
        CPPUNIT_ASSERT(oldHead != l.head);

        // exercise regular head != NULL path
        LogTime logTime = seh->logTime();
        LogTime nextTime;
        seh = l.append(LOG_ENTRY_TYPE_OBJ, buf, sizeof(buf), NULL);
        CPPUNIT_ASSERT(seh != NULL);
        CPPUNIT_ASSERT(seh->logTime() > logTime);

        CPPUNIT_ASSERT_EQUAL(4, l.stats.totalAppends);

        // fill the log and get an exception. we should be on the 3rd Segment
        // now.
        CPPUNIT_ASSERT_EQUAL(0, l.freeList.size());
        seh = l.append(LOG_ENTRY_TYPE_OBJ, fillbuf, l.head->appendableBytes());
        CPPUNIT_ASSERT(seh != NULL);
        CPPUNIT_ASSERT_THROW(l.append(LOG_ENTRY_TYPE_OBJ, buf, 1),
            LogException);
    }

    void
    test_free()
    {
        Tub<uint64_t> serverId;
        serverId.construct(57);
        Log l(serverId, 2 * 8192, 8192);
        static char buf[64];

        LogEntryHandle h = l.append(LOG_ENTRY_TYPE_OBJ, buf, sizeof(buf));
        l.free(h);
        Segment *s = l.head;
        CPPUNIT_ASSERT_EQUAL(sizeof(buf) + sizeof(SegmentEntry), s->bytesFreed);

        CPPUNIT_ASSERT_THROW(l.free(LogEntryHandle(NULL)), LogException);
    }

    static bool
    livenessCallback(LogEntryHandle handle, void* cookie)
    {
        return true;
>>>>>>> f80d734e
    }

    {
        Segment* oldHead = l.head;
        l.allocateHead();
        Segment* s = l.head;
        EXPECT_TRUE(s != NULL);
        const SegmentEntry *se = reinterpret_cast<const SegmentEntry*>(
            (const char *)s->getBaseAddress() + sizeof(SegmentEntry) +
            sizeof(SegmentHeader));
        const void* ldp = (const char *)s->getBaseAddress() +
            sizeof(SegmentEntry) * 2 + sizeof(SegmentHeader);
        LogDigest ld(const_cast<void*>(ldp),
            LogDigest::getBytesFromCount(2));
        EXPECT_EQ(LOG_ENTRY_TYPE_LOGDIGEST, se->type);
        EXPECT_EQ(LogDigest::getBytesFromCount(2), se->length);
        EXPECT_EQ(2, ld.getSegmentCount());
        EXPECT_EQ(s->getId(), ld.getSegmentIds()[1]);

        EXPECT_THROW(oldHead->close(), SegmentException);
        EXPECT_TRUE(s != oldHead);
    }

    EXPECT_THROW(l.allocateHead(), LogException);
}

TEST_F(LogTest, allocateHead_lists) {
    Tub<uint64_t> serverId;
    serverId.construct(57);
    Log l(serverId, 5 * 8192, 8192, NULL, Log::CLEANER_DISABLED);

    Segment* cleaned = new Segment(&l, l.allocateSegmentId(),
        l.getFromFreeList(), 8192, NULL, LOG_ENTRY_TYPE_UNINIT,
        NULL, 0);
    l.cleanablePendingDigestList.push_back(*cleaned);

    Segment* cleanableNew = new Segment(&l, l.allocateSegmentId(),
        l.getFromFreeList(), 8192, NULL, LOG_ENTRY_TYPE_UNINIT,
        NULL, 0);
    l.cleanableNewList.push_back(*cleanableNew);

    Segment* cleanable = new Segment(&l, l.allocateSegmentId(),
        l.getFromFreeList(), 8192, NULL, LOG_ENTRY_TYPE_UNINIT,
        NULL, 0);
    l.cleanableList.push_back(*cleanable);

    Segment* freePending = new Segment(&l, l.allocateSegmentId(),
        l.getFromFreeList(), 8192, NULL, LOG_ENTRY_TYPE_UNINIT,
        NULL, 0);
    l.freePendingDigestAndReferenceList.push_back(*freePending);

    l.allocateHead();

    EXPECT_EQ(0U, l.cleanablePendingDigestList.size());
    EXPECT_EQ(2U, l.cleanableNewList.size());
    EXPECT_EQ(1U, l.cleanableList.size());
    EXPECT_EQ(0U, l.freePendingDigestAndReferenceList.size());
    EXPECT_EQ(1U, l.freePendingReferenceList.size());

    const SegmentEntry *se = reinterpret_cast<const SegmentEntry*>(
        (const char *)l.head->getBaseAddress() + sizeof(SegmentEntry) +
        sizeof(SegmentHeader));
    EXPECT_EQ(LOG_ENTRY_TYPE_LOGDIGEST, se->type);
    EXPECT_EQ(LogDigest::getBytesFromCount(4), se->length);

    // Segments allocated above are deallocated in the Log destructor.
}

TEST_F(LogTest, addSegmentMemory) {
    Tub<uint64_t> serverId;
    serverId.construct(57);
    Log l(serverId, 1 * 8192, 8192);

    void *p = xmemalign(l.segmentCapacity, l.segmentCapacity);
    l.addSegmentMemory(p);
    Segment s((uint64_t)0, 0, p, 8192);

    EXPECT_EQ(2U, l.freeList.size());
    EXPECT_EQ(p, l.freeList[1]);
    EXPECT_EQ(s.appendableBytes(LogDigest::getBytesFromCount(1)),
              l.maximumAppendableBytes);
}

TEST_F(LogTest, isSegmentLive) {
    Tub<uint64_t> serverId;
    serverId.construct(57);
    Log l(serverId, 2 * 8192, 8192);
    static char buf[64];

    uint64_t segmentId = l.nextSegmentId;
    EXPECT_FALSE(l.isSegmentLive(segmentId));
    l.append(LOG_ENTRY_TYPE_OBJ, buf, sizeof(buf));
    EXPECT_TRUE(l.isSegmentLive(segmentId));
}

TEST_F(LogTest, getSegmentId) {
    Tub<uint64_t> serverId;
    serverId.construct(57);
    Log l(serverId, 2 * 8192, 8192);
    static char buf[64];

    const void *p = l.append(LOG_ENTRY_TYPE_OBJ,
        buf, sizeof(buf))->userData();
    EXPECT_EQ(0U, l.getSegmentId(p));
    EXPECT_THROW(l.getSegmentId(
        reinterpret_cast<const char *>(p) + 8192), LogException);
}

TEST_F(LogTest, append) {
    Tub<uint64_t> serverId;
    serverId.construct(57);
    Log l(serverId, 2 * 8192, 8192, NULL, Log::CLEANER_DISABLED);
    static char buf[13];
    char fillbuf[l.getMaximumAppendableBytes()];
    memset(fillbuf, 'A', sizeof(fillbuf));

    EXPECT_TRUE(l.head == NULL);
    EXPECT_EQ(2U, l.freeList.size());

    // exercise head == NULL path
    SegmentEntryHandle seh = l.append(LOG_ENTRY_TYPE_OBJ, buf, sizeof(buf));
    EXPECT_TRUE(seh != NULL);
    EXPECT_EQ(sizeof(SegmentEntry) + sizeof(buf),
        seh->totalLength());
    EXPECT_EQ(0, memcmp(buf, seh->userData(), sizeof(buf)));
    EXPECT_TRUE(LogTime(0,
        sizeof(SegmentEntry) + sizeof(SegmentHeader) + sizeof(SegmentEntry)
        + LogDigest::getBytesFromCount(1)) == seh->logTime());
    EXPECT_TRUE(l.activeIdMap.find(l.head->getId()) !=
        l.activeIdMap.end());
    EXPECT_TRUE(l.activeBaseAddressMap.find(l.head->getBaseAddress()) !=
        l.activeBaseAddressMap.end());
    EXPECT_EQ(1U, l.freeList.size());

    // assert that the LogDigest is written out correctly
    const void* ldp = (const char *)l.head->getBaseAddress() +
        sizeof(SegmentEntry) * 2 + sizeof(SegmentHeader);
    LogDigest ld(const_cast<void*>(ldp), LogDigest::getBytesFromCount(1));
    EXPECT_EQ(1, ld.getSegmentCount());
    EXPECT_EQ(l.head->getId(), ld.getSegmentIds()[0]);

    // exercise head != NULL, but too few bytes (new head) path
    Segment *oldHead = l.head;
    seh = l.append(LOG_ENTRY_TYPE_OBJ, fillbuf, l.head->appendableBytes());
    EXPECT_TRUE(seh != NULL);
    EXPECT_EQ(oldHead, l.head);
    EXPECT_EQ(0U, l.head->appendableBytes());
    seh = l.append(LOG_ENTRY_TYPE_OBJ, buf, sizeof(buf), NULL);
    EXPECT_TRUE(seh != NULL);
    EXPECT_TRUE(oldHead != l.head);

    // execise regular head != NULL path
    LogTime logTime = seh->logTime();
    LogTime nextTime;
    seh = l.append(LOG_ENTRY_TYPE_OBJ, buf, sizeof(buf), NULL);
    EXPECT_TRUE(seh != NULL);
    EXPECT_TRUE(seh->logTime() > logTime);

    EXPECT_EQ(4U, l.stats.totalAppends);

    // fill the log and get an exception. we should be on the 3rd Segment
    // now.
    EXPECT_EQ(0U, l.freeList.size());
    seh = l.append(LOG_ENTRY_TYPE_OBJ, fillbuf, l.head->appendableBytes());
    EXPECT_TRUE(seh != NULL);
    EXPECT_THROW(l.append(LOG_ENTRY_TYPE_OBJ, buf, 1),
        LogException);
}

TEST_F(LogTest, free) {
    Tub<uint64_t> serverId;
    serverId.construct(57);
    Log l(serverId, 2 * 8192, 8192);
    static char buf[64];

    LogEntryHandle h = l.append(LOG_ENTRY_TYPE_OBJ, buf, sizeof(buf));
    l.free(h);
    Segment *s = l.head;
    EXPECT_EQ(sizeof(buf) + sizeof(SegmentEntry), s->bytesFreed);

    EXPECT_THROW(l.free(LogEntryHandle(NULL)), LogException);
}

static bool
livenessCallback(LogEntryHandle handle, void* cookie)
{
    return true;
}

static bool
relocationCallback(LogEntryHandle oldHandle,
                    LogEntryHandle newHandle,
                    void* cookie)
{
    return true;
}

static uint32_t
timestampCallback(LogEntryHandle handle)
{
    return 57;
}

static void
scanCallback(LogEntryHandle handle,
                void* cookie)
{
}

TEST_F(LogTest, registerType) {
    Tub<uint64_t> serverId;
    serverId.construct(57);
    Log l(serverId, 1 * 8192, 8192);

    l.registerType(LOG_ENTRY_TYPE_OBJ,
                    livenessCallback, NULL,
                    relocationCallback, NULL,
                    timestampCallback,
                    scanCallback, NULL);
    EXPECT_THROW(
        l.registerType(LOG_ENTRY_TYPE_OBJ,
                        livenessCallback, NULL,
                        relocationCallback, NULL,
                        timestampCallback,
                        scanCallback, NULL),
        LogException);

    LogTypeCallback *cb = l.callbackMap[LOG_ENTRY_TYPE_OBJ];
    EXPECT_EQ(LOG_ENTRY_TYPE_OBJ, cb->type);
    EXPECT_EQ(reinterpret_cast<void *>(livenessCallback),
              reinterpret_cast<void *>(cb->livenessCB));
    EXPECT_TRUE(NULL == cb->livenessArg);
    EXPECT_EQ(reinterpret_cast<void *>(relocationCallback),
              reinterpret_cast<void *>(cb->relocationCB));
    EXPECT_TRUE(NULL == cb->relocationArg);
    EXPECT_EQ(reinterpret_cast<void *>(timestampCallback),
              reinterpret_cast<void *>(cb->timestampCB));
}

TEST_F(LogTest, getCallbacks) {
    Tub<uint64_t> serverId;
    serverId.construct(57);
    Log l(serverId, 1 * 8192, 8192);

    l.registerType(LOG_ENTRY_TYPE_OBJ,
                    livenessCallback, NULL,
                    relocationCallback, NULL,
                    timestampCallback,
                    scanCallback, NULL);

    const LogTypeCallback* cb = l.getCallbacks(LOG_ENTRY_TYPE_OBJ);
    EXPECT_TRUE(cb != NULL);
    EXPECT_EQ(reinterpret_cast<void*>(livenessCallback),
              reinterpret_cast<void*>(cb->livenessCB));

    EXPECT_TRUE(NULL == l.getCallbacks(LOG_ENTRY_TYPE_OBJTOMB));
}

TEST_F(LogTest, getNewCleanableSegments) {
    Tub<uint64_t> serverId;
    serverId.construct(57);
    Log l(serverId, 2 * 8192, 8192, NULL, Log::CLEANER_DISABLED);

    mockWallTimeValue = 1;

    SegmentVector out;
    l.getNewCleanableSegments(out);
    EXPECT_EQ(0U, out.size());

    Segment* cleanableNew = new Segment(&l, l.allocateSegmentId(),
        l.getFromFreeList(), 8192, NULL, LOG_ENTRY_TYPE_UNINIT,
        NULL, 0);

    l.cleanableNewList.push_back(*cleanableNew);

    EXPECT_EQ(1U, l.cleanableNewList.size());
    EXPECT_EQ(0U, l.cleanableList.size());

    mockWallTimeValue = 9999;
    l.getNewCleanableSegments(out);
    EXPECT_EQ(1U, out.size());

    EXPECT_EQ(0U, l.cleanableNewList.size());
    EXPECT_EQ(1U, l.cleanableList.size());

<<<<<<< HEAD
    // cleanableNew deallocated by log destructor
}

TEST_F(LogTest, cleaningComplete) {
    Tub<uint64_t> serverId;
    serverId.construct(57);
    Log l(serverId, 3 * 8192, 8192);
=======
    // Need a do-nothing subclass of the abstract parent type.
    class TestServerRpc : public Transport::ServerRpc {
        void sendReply() {}
    };

    void
    test_cleaningComplete()
    {
        Tub<uint64_t> serverId;
        serverId.construct(57);
        Log l(serverId, 3 * 8192, 8192);

        ServerRpcPoolInternal::currentEpoch = 5;

        Segment* cleanSeg = new Segment(&l, l.allocateSegmentId(),
            l.getFromFreeList(), 8192, NULL, LOG_ENTRY_TYPE_UNINIT,
            NULL, 0);
>>>>>>> f80d734e

    Segment* cleanSeg = new Segment(&l, l.allocateSegmentId(),
        l.getFromFreeList(), 8192, NULL, LOG_ENTRY_TYPE_UNINIT,
        NULL, 0);

    Segment* liveSeg = new Segment(&l, l.allocateSegmentId(),
        l.getFromFreeList(), 8192, NULL, LOG_ENTRY_TYPE_UNINIT,
        NULL, 0);

    l.cleaningInto(liveSeg);

    SegmentVector clean;
    l.cleanableList.push_back(*cleanSeg);
    clean.push_back(cleanSeg);

<<<<<<< HEAD
    l.cleaningComplete(clean);
=======
        CPPUNIT_ASSERT_EQUAL(1, l.cleanablePendingDigestList.size());
        CPPUNIT_ASSERT_EQUAL(1, l.freePendingDigestAndReferenceList.size());
        CPPUNIT_ASSERT_EQUAL(0, l.cleanableList.size());
        CPPUNIT_ASSERT_EQUAL(6, ServerRpcPoolInternal::currentEpoch);
        CPPUNIT_ASSERT_EQUAL(5, cleanSeg->cleanedEpoch);

        // ensure that segments aren't freed until possibly conflicting RPCs
        // are gone
        l.freePendingDigestAndReferenceList.erase(
            l.freePendingDigestAndReferenceList.iterator_to(*cleanSeg));
        l.freePendingReferenceList.push_back(*cleanSeg);
        ServerRpcPool<TestServerRpc> pool;
        TestServerRpc* rpc = pool.construct();
        clean.pop_back();
        cleanSeg->cleanedEpoch = 6;
        l.cleaningComplete(clean);
        CPPUNIT_ASSERT_EQUAL(1, l.freePendingReferenceList.size());

        pool.destroy(rpc);
        l.cleaningComplete(clean);
        CPPUNIT_ASSERT_EQUAL(0, l.freePendingReferenceList.size());
>>>>>>> f80d734e

    EXPECT_EQ(1U, l.cleanablePendingDigestList.size());
    EXPECT_EQ(1U, l.freePendingDigestAndReferenceList.size());
    EXPECT_EQ(0U, l.cleanableList.size());

    // Segments above are deallocated by log destructor
}


/**
 * Unit tests for LogDigest.
 */
class LogDigestTest : public ::testing::Test {

  public:
    LogDigestTest() {}

  private:
    DISALLOW_COPY_AND_ASSIGN(LogDigestTest);
};

TEST_F(LogDigestTest, constructor) {
    // we have 2 constructors, one when creating a LogDigest to write
    // into a buffer (i.e. serialising it), and another that wraps the
    // buffer to access it later (i.e. deserialising).

    char temp[LogDigest::getBytesFromCount(3)];

    {
        LogDigest ld(3, static_cast<void*>(temp),
                        downCast<uint32_t>(sizeof(temp)));
        EXPECT_EQ(static_cast<void*>(temp),
            static_cast<void*>(ld.ldd));
        EXPECT_EQ(0U, ld.currentSegment);
        EXPECT_EQ(3U, ld.ldd->segmentCount);
        for (int i = 0; i < 3; i++) {
            EXPECT_TRUE(Segment::INVALID_SEGMENT_ID ==
                ld.ldd->segmentIds[i]);
        }
    }

    {
        LogDigest ld(static_cast<void*>(temp),
                        downCast<uint32_t>(sizeof(temp)));
        EXPECT_EQ(static_cast<void*>(temp),
            static_cast<void*>(ld.ldd));
        EXPECT_EQ(3U, ld.currentSegment);
    }
}

TEST_F(LogDigestTest, addSegment) {
    char temp[LogDigest::getBytesFromCount(3)];
    LogDigest ld(3, static_cast<void*>(temp),
                    downCast<uint32_t>(sizeof(temp)));
    EXPECT_EQ(0U, ld.currentSegment);
    ld.addSegment(54321);
    EXPECT_EQ(1U, ld.currentSegment);
    EXPECT_EQ(54321UL, ld.ldd->segmentIds[0]);
}

TEST_F(LogDigestTest, getters) {
    char temp[LogDigest::getBytesFromCount(3)];
    LogDigest ld(3, static_cast<void*>(temp),
                    downCast<uint32_t>(sizeof(temp)));

    EXPECT_EQ(3, ld.getSegmentCount());
    EXPECT_EQ(reinterpret_cast<uint64_t*>(&temp[4]),
        ld.getSegmentIds());
    EXPECT_EQ(4U, LogDigest::getBytesFromCount(0));
    EXPECT_EQ(12U, LogDigest::getBytesFromCount(1));
    EXPECT_EQ(20U, LogDigest::getBytesFromCount(2));
}

} // namespace RAMCloud<|MERGE_RESOLUTION|>--- conflicted
+++ resolved
@@ -73,7 +73,6 @@
             sizeof(SegmentHeader));
         const void* ldp = (const char *)s->getBaseAddress() +
             sizeof(SegmentEntry) * 2 + sizeof(SegmentHeader);
-<<<<<<< HEAD
         LogDigest ld(const_cast<void*>(ldp),
             LogDigest::getBytesFromCount(1));
         EXPECT_EQ(LOG_ENTRY_TYPE_LOGDIGEST, se->type);
@@ -83,60 +82,6 @@
         EXPECT_EQ(s, l.activeIdMap[s->getId()]);
         EXPECT_EQ(s,
             l.activeBaseAddressMap[s->getBaseAddress()]);
-=======
-        LogDigest ld(const_cast<void*>(ldp), LogDigest::getBytesFromCount(1));
-        CPPUNIT_ASSERT_EQUAL(1, ld.getSegmentCount());
-        CPPUNIT_ASSERT_EQUAL(l.head->getId(), ld.getSegmentIds()[0]);
-
-        // exercise head != NULL, but too few bytes (new head) path
-        Segment *oldHead = l.head;
-        seh = l.append(LOG_ENTRY_TYPE_OBJ, fillbuf, l.head->appendableBytes());
-        CPPUNIT_ASSERT(seh != NULL);
-        CPPUNIT_ASSERT_EQUAL(oldHead, l.head);
-        CPPUNIT_ASSERT_EQUAL(0, l.head->appendableBytes());
-        seh = l.append(LOG_ENTRY_TYPE_OBJ, buf, sizeof(buf), NULL);
-        CPPUNIT_ASSERT(seh != NULL);
-        CPPUNIT_ASSERT(oldHead != l.head);
-
-        // exercise regular head != NULL path
-        LogTime logTime = seh->logTime();
-        LogTime nextTime;
-        seh = l.append(LOG_ENTRY_TYPE_OBJ, buf, sizeof(buf), NULL);
-        CPPUNIT_ASSERT(seh != NULL);
-        CPPUNIT_ASSERT(seh->logTime() > logTime);
-
-        CPPUNIT_ASSERT_EQUAL(4, l.stats.totalAppends);
-
-        // fill the log and get an exception. we should be on the 3rd Segment
-        // now.
-        CPPUNIT_ASSERT_EQUAL(0, l.freeList.size());
-        seh = l.append(LOG_ENTRY_TYPE_OBJ, fillbuf, l.head->appendableBytes());
-        CPPUNIT_ASSERT(seh != NULL);
-        CPPUNIT_ASSERT_THROW(l.append(LOG_ENTRY_TYPE_OBJ, buf, 1),
-            LogException);
-    }
-
-    void
-    test_free()
-    {
-        Tub<uint64_t> serverId;
-        serverId.construct(57);
-        Log l(serverId, 2 * 8192, 8192);
-        static char buf[64];
-
-        LogEntryHandle h = l.append(LOG_ENTRY_TYPE_OBJ, buf, sizeof(buf));
-        l.free(h);
-        Segment *s = l.head;
-        CPPUNIT_ASSERT_EQUAL(sizeof(buf) + sizeof(SegmentEntry), s->bytesFreed);
-
-        CPPUNIT_ASSERT_THROW(l.free(LogEntryHandle(NULL)), LogException);
-    }
-
-    static bool
-    livenessCallback(LogEntryHandle handle, void* cookie)
-    {
-        return true;
->>>>>>> f80d734e
     }
 
     {
@@ -422,33 +367,20 @@
     EXPECT_EQ(0U, l.cleanableNewList.size());
     EXPECT_EQ(1U, l.cleanableList.size());
 
-<<<<<<< HEAD
     // cleanableNew deallocated by log destructor
 }
 
+// Need a do-nothing subclass of the abstract parent type.
+class TestServerRpc : public Transport::ServerRpc {
+    void sendReply() {}
+};
+
 TEST_F(LogTest, cleaningComplete) {
     Tub<uint64_t> serverId;
     serverId.construct(57);
     Log l(serverId, 3 * 8192, 8192);
-=======
-    // Need a do-nothing subclass of the abstract parent type.
-    class TestServerRpc : public Transport::ServerRpc {
-        void sendReply() {}
-    };
-
-    void
-    test_cleaningComplete()
-    {
-        Tub<uint64_t> serverId;
-        serverId.construct(57);
-        Log l(serverId, 3 * 8192, 8192);
-
-        ServerRpcPoolInternal::currentEpoch = 5;
-
-        Segment* cleanSeg = new Segment(&l, l.allocateSegmentId(),
-            l.getFromFreeList(), 8192, NULL, LOG_ENTRY_TYPE_UNINIT,
-            NULL, 0);
->>>>>>> f80d734e
+
+    ServerRpcPoolInternal::currentEpoch = 5;
 
     Segment* cleanSeg = new Segment(&l, l.allocateSegmentId(),
         l.getFromFreeList(), 8192, NULL, LOG_ENTRY_TYPE_UNINIT,
@@ -464,35 +396,29 @@
     l.cleanableList.push_back(*cleanSeg);
     clean.push_back(cleanSeg);
 
-<<<<<<< HEAD
     l.cleaningComplete(clean);
-=======
-        CPPUNIT_ASSERT_EQUAL(1, l.cleanablePendingDigestList.size());
-        CPPUNIT_ASSERT_EQUAL(1, l.freePendingDigestAndReferenceList.size());
-        CPPUNIT_ASSERT_EQUAL(0, l.cleanableList.size());
-        CPPUNIT_ASSERT_EQUAL(6, ServerRpcPoolInternal::currentEpoch);
-        CPPUNIT_ASSERT_EQUAL(5, cleanSeg->cleanedEpoch);
-
-        // ensure that segments aren't freed until possibly conflicting RPCs
-        // are gone
-        l.freePendingDigestAndReferenceList.erase(
-            l.freePendingDigestAndReferenceList.iterator_to(*cleanSeg));
-        l.freePendingReferenceList.push_back(*cleanSeg);
-        ServerRpcPool<TestServerRpc> pool;
-        TestServerRpc* rpc = pool.construct();
-        clean.pop_back();
-        cleanSeg->cleanedEpoch = 6;
-        l.cleaningComplete(clean);
-        CPPUNIT_ASSERT_EQUAL(1, l.freePendingReferenceList.size());
-
-        pool.destroy(rpc);
-        l.cleaningComplete(clean);
-        CPPUNIT_ASSERT_EQUAL(0, l.freePendingReferenceList.size());
->>>>>>> f80d734e
 
     EXPECT_EQ(1U, l.cleanablePendingDigestList.size());
     EXPECT_EQ(1U, l.freePendingDigestAndReferenceList.size());
     EXPECT_EQ(0U, l.cleanableList.size());
+    EXPECT_EQ(6U, ServerRpcPoolInternal::currentEpoch);
+    EXPECT_EQ(5U, cleanSeg->cleanedEpoch);
+
+    // ensure that segments aren't freed until possibly conflicting RPCs
+    // are gone
+    l.freePendingDigestAndReferenceList.erase(
+        l.freePendingDigestAndReferenceList.iterator_to(*cleanSeg));
+    l.freePendingReferenceList.push_back(*cleanSeg);
+    ServerRpcPool<TestServerRpc> pool;
+    TestServerRpc* rpc = pool.construct();
+    clean.pop_back();
+    cleanSeg->cleanedEpoch = 6;
+    l.cleaningComplete(clean);
+    EXPECT_EQ(1U, l.freePendingReferenceList.size());
+
+    pool.destroy(rpc);
+    l.cleaningComplete(clean);
+    EXPECT_EQ(0U, l.freePendingReferenceList.size());
 
     // Segments above are deallocated by log destructor
 }
